import asyncio
from asyncio import Task

from httpx import AsyncClient, ReadTimeout
from pydantic import validate_call
from loguru import logger

from .metadata import Metadata
from .utils import encode_access_key, parse_zip
from .consts import HOSTS, ENDPOINTS, HEADERS
from .types import (
    Host,
    User,
    AuthError,
    APIError,
    NovelAIError,
    TimeoutError,
    ConcurrentError,
)


def running(func) -> callable:
    """
    Decorator to check if client is running before making a request.
    """

    async def wrapper(self: "NAIClient", *args, **kwargs):
        if not self.running:
            await self.init(auto_close=self.auto_close, close_delay=self.close_delay)
            if self.running:
                return await func(self, *args, **kwargs)

            raise Exception(
                f"Invalid function call: NAIClient.{func.__name__}. Client initialization failed."
            )
        else:
            return await func(self, *args, **kwargs)

    return wrapper


class NAIClient:
    """
    Async httpx client interface to interact with NovelAI's service.

    Parameters
    ----------
    username: `str`
        NovelAI username, usually an email address
    password: `str`
        NovelAI password
    proxy: `dict`, optional
        Proxy to use for the client
    """

    __slots__ = [
        "user",
        "proxy",
        "client",
        "running",
        "auto_close",
        "close_delay",
        "close_task",
    ]

    def __init__(
        self,
        username: str,
        password: str,
        proxy: dict | None = None,
    ):
        self.user = User(username=username, password=password)
        self.proxy = proxy
        self.client: AsyncClient | None = None
        self.running: bool = False
        self.auto_close: bool = False
        self.close_delay: int = 0
        self.close_task: Task | None = None

    async def init(
        self, timeout: float = 30, auto_close: bool = False, close_delay: int = 300
    ) -> None:
        """
        Get access token and implement Authorization header.

        Parameters
        ----------
        timeout: `int`, optional
            Request timeout of the client in seconds. Used to limit the max waiting time when sending a request
        auto_close: `bool`, optional
            If `True`, the client will close connections and clear resource usage after a certain period
            of inactivity. Useful for keep-alive services
        close_delay: `int`, optional
            Time to wait before auto-closing the client in seconds. Effective only if `auto_close` is `True`
        """
        try:
            self.client = AsyncClient(
                timeout=timeout, proxies=self.proxy, headers=HEADERS
            )
            self.client.headers["Authorization"] = (
                f"Bearer {await self.get_access_token()}"
            )

            self.running = True
            logger.success("NovelAI client initialized successfully.")

            self.auto_close = auto_close
            self.close_delay = close_delay
            if self.auto_close:
                await self.reset_close_task()
        except Exception:
            await self.close(0)
            raise

    async def close(self, wait: int | None = None) -> None:
        """
        Close the client after a certain period of inactivity, or call manually to close immediately.

        Parameters
        ----------
        wait: `int`, optional
            Time to wait before closing the client in seconds
        """
        await asyncio.sleep(wait is not None and wait or self.close_delay)
        await self.client.aclose()
        self.running = False

    async def reset_close_task(self) -> None:
        """
        Reset the timer for closing the client when a new request is made.
        """
        if self.close_task:
            self.close_task.cancel()
            self.close_task = None
        self.close_task = asyncio.create_task(self.close())

    async def get_access_token(self) -> str:
        """
        Send post request to /user/login endpoint to get user's access token.

        Returns
        -------
        `str`
            NovelAI access token which is used in the Authorization header with the Bearer scheme
        """
        access_key = encode_access_key(self.user)

        response = await self.client.post(
            url=f"{HOSTS.API.url}{ENDPOINTS.LOGIN}",
            json={
                "key": access_key,
            },
        )

        if response.status_code == 201:
            return response.json()["accessToken"]
        elif response.status_code == 400:
            raise APIError("A validation error occured.")
        elif response.status_code == 401:
            raise AuthError("Invalid username or password.")
        else:
            raise NovelAIError(
                f"An unknown error occured. Error message: {response.status_code} {response.reason_phrase}"
            )

    @running
    @validate_call
    async def generate_image(
        self,
        metadata: Metadata | None = None,
        host: Host = HOSTS.API,
        verbose: bool = False,
        is_opus: bool = False,
        **kwargs,
    ) -> dict[str, bytes]:
        """
        Send post request to /ai/generate-image endpoint for image generation.

        Parameters
        ----------
        metadata: `Metadata`
            Metadata object containing parameters required for image generation
        host: `Host`, optional
            Host to send the request. Refer to `novelai.consts.HOSTS` for available hosts or provide a custom host
        verbose: `bool`, optional
            If `True`, will log the estimated Anlas cost before sending the request
        is_opus: `bool`, optional
            Use with `verbose` to calculate the cost based on your subscription tier
        **kwargs: `Any`
            If `metadata` is not provided, these parameters are used to create a `Metadata` object

        Returns
        -------
        `dict`
            Dictionary with file names (`str`) as keys and file contents (`bytes`) as values
        """
        if metadata is None:
            metadata = Metadata(**kwargs)

        if verbose:
            logger.info(
                f"Generating image... estimated Anlas cost: {metadata.calculate_cost(is_opus)}"
            )

        if self.auto_close:
            await self.reset_close_task()

        try:
            response = await self.client.post(
                url=f"{host.url}{ENDPOINTS.IMAGE}",
                json={
                    "input": metadata.prompt,
                    "model": metadata.model,
                    "action": metadata.action,
                    "parameters": metadata.model_dump(exclude_none=True),
                },
            )
        except ReadTimeout:
            raise TimeoutError(
                "Request timed out, please try again. If the problem persists, consider setting a higher `timeout` value when initiating NAIClient."
            )

<<<<<<< HEAD
        match response.status_code:
            case 200:
                assert (
                    response.headers["Content-Type"] == host.accept
                ), f"Invalid response content type. Expected '{host.accept}', got '{response.headers['Content-Type']}'."
                return parse_zip(response.content)
            case 400:
                raise APIError(
                    f"A validation error occured. Message from NovelAI: {response.json().get('message')}"
                )
            case 401:
                self.running = False
                raise AuthError(
                    f"Access token is incorrect. Message from NovelAI: {response.json().get('message')}"
                )
            case 402:
                self.running = False
                raise AuthError(
                    f"An active subscription is required to access this endpoint. Message from NovelAI: {response.json().get('message')}"
                )
            case 409:
                raise NovelAIError(
                    f"A conflict error occured. Message from NovelAI: {response.json().get('message')}"
                )
            case 429:
                raise ConcurrentError(
                    f"A concurrent error occured. Message from NovelAI: {response.json().get('message')}"
                )
            case _:
                raise NovelAIError(
                    f"An unknown error occured. Error message: {response.status_code} {response.reason_phrase}"
                )
=======
        if response.status_code == 200:
            assert (
                response.headers["Content-Type"] == host.accept
            ), f"Invalid response content type. Expected '{host.accept}', got '{response.headers['Content-Type']}'."
            return parse_zip(response.content)
        elif response.status_code == 400:
            raise APIError(
                f"A validation error occured. Message from NovelAI: {response.json().get('message')}"
            )
        elif response.status_code == 401:
            self.running = False
            raise AuthError(
                f"Access token is incorrect. Message from NovelAI: {response.json().get('message')}"
            )
        elif response.status_code == 402:
            self.running = False
            raise AuthError(
                f"An active subscription is required to access this endpoint. Message from NovelAI: {response.json().get('message')}"
            )
        elif response.status_code == 409:
            raise APIError(
                f"A conflict error occured. Message from NovelAI: {response.json().get('message')}"
            )
        elif response.status_code == 429:
            raise NovelAIError(
                f"A concurrent error occured. Message from NovelAI: {response.json().get('message')}"
            )
        else:
            raise NovelAIError(
                f"An unknown error occured. Error message: {response.status_code} {response.reason_phrase}"
            )
>>>>>>> 88f0d66b
<|MERGE_RESOLUTION|>--- conflicted
+++ resolved
@@ -220,40 +220,6 @@
                 "Request timed out, please try again. If the problem persists, consider setting a higher `timeout` value when initiating NAIClient."
             )
 
-<<<<<<< HEAD
-        match response.status_code:
-            case 200:
-                assert (
-                    response.headers["Content-Type"] == host.accept
-                ), f"Invalid response content type. Expected '{host.accept}', got '{response.headers['Content-Type']}'."
-                return parse_zip(response.content)
-            case 400:
-                raise APIError(
-                    f"A validation error occured. Message from NovelAI: {response.json().get('message')}"
-                )
-            case 401:
-                self.running = False
-                raise AuthError(
-                    f"Access token is incorrect. Message from NovelAI: {response.json().get('message')}"
-                )
-            case 402:
-                self.running = False
-                raise AuthError(
-                    f"An active subscription is required to access this endpoint. Message from NovelAI: {response.json().get('message')}"
-                )
-            case 409:
-                raise NovelAIError(
-                    f"A conflict error occured. Message from NovelAI: {response.json().get('message')}"
-                )
-            case 429:
-                raise ConcurrentError(
-                    f"A concurrent error occured. Message from NovelAI: {response.json().get('message')}"
-                )
-            case _:
-                raise NovelAIError(
-                    f"An unknown error occured. Error message: {response.status_code} {response.reason_phrase}"
-                )
-=======
         if response.status_code == 200:
             assert (
                 response.headers["Content-Type"] == host.accept
@@ -274,15 +240,14 @@
                 f"An active subscription is required to access this endpoint. Message from NovelAI: {response.json().get('message')}"
             )
         elif response.status_code == 409:
-            raise APIError(
+            raise NovelAIError(
                 f"A conflict error occured. Message from NovelAI: {response.json().get('message')}"
             )
         elif response.status_code == 429:
-            raise NovelAIError(
+            raise ConcurrentError(
                 f"A concurrent error occured. Message from NovelAI: {response.json().get('message')}"
             )
         else:
             raise NovelAIError(
                 f"An unknown error occured. Error message: {response.status_code} {response.reason_phrase}"
-            )
->>>>>>> 88f0d66b
+            )